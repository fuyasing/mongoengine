--- conflicted
+++ resolved
@@ -28,13 +28,8 @@
     pass
 
 
-<<<<<<< HEAD
 RE_TYPE = type(re.compile(''))
-=======
-class NotImplementedError(Exception):
-    pass
-
->>>>>>> a19a7b97
+
 
 class Q(object):
 
@@ -106,24 +101,11 @@
                                                             op_value_name)
                     # Update the js scope with the value for this op
                     js_scope[op_value_name] = value
-<<<<<<< HEAD
-=======
-                    # Construct the JS that uses this op
-                    operation_js = Q.OPERATORS[op.strip('$')] % {
-                        'field': key,
-                        'value': op_value_name}
->>>>>>> a19a7b97
                     js.append(operation_js)
             else:
                 # Construct the JS for this field
-<<<<<<< HEAD
-                value, field_js = self._build_op_js(op, key, value, value_name)
+                (op, key, value, value_name)
                 js_scope[value_name] = value
-=======
-                field_js = Q.OPERATORS[op.strip('$')] % {
-                    'field': key,
-                    'value': value_name}
->>>>>>> a19a7b97
                 js.append(field_js)
         return ' && '.join(js)
 
@@ -161,25 +143,16 @@
         self._accessed_collection = False
         self._query = {}
         self._where_clause = None
-<<<<<<< HEAD
         self._loaded_fields = []
-=======
-        self._ordering = []
-        self._limit = None
->>>>>>> a19a7b97
-
+        
         # If inheritance is allowed, only return instances and instances of
         # subclasses of the class being used
         if document._meta.get('allow_inheritance'):
             self._query = {'_types': self._document._class_name}
         self._cursor_obj = None
-<<<<<<< HEAD
         self._limit = None
         self._skip = None
-        
-=======
-
->>>>>>> a19a7b97
+
     def ensure_index(self, key_or_list):
         """Ensure that the given indexes are in place.
 
@@ -528,16 +501,12 @@
 
         :param n: the maximum number of objects to return
         """
-<<<<<<< HEAD
         if n == 0:
             self._cursor.limit(1)
         else:
             self._cursor.limit(n)
         self._limit = n
-=======
-        self._limit = n
-        self._cursor.limit(n)
->>>>>>> a19a7b97
+
         # Return self to allow chaining
         return self
 
@@ -561,16 +530,10 @@
                 self._skip, self._limit = key.start, key.stop
             except IndexError, err:
                 # PyMongo raises an error if key.start == key.stop, catch it,
-<<<<<<< HEAD
                 # bin it, kill it. 
                 start = key.start or 0
                 if start >= 0 and key.stop >= 0 and key.step is None:
                     if start == key.stop:
-=======
-                # bin it, kill it.
-                if key.start >=0 and key.stop >= 0 and key.step is None:
-                    if key.start == key.stop:
->>>>>>> a19a7b97
                         self.limit(0)
                         self._skip, self._limit = key.start, key.stop - start
                         return self
